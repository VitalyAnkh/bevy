use crate::material_bind_groups::{
    FallbackBindlessResources, MaterialBindGroupAllocator, MaterialBindingId,
};
#[cfg(feature = "meshlet")]
use crate::meshlet::{
    prepare_material_meshlet_meshes_main_opaque_pass, queue_material_meshlet_meshes,
    InstanceManager,
};
use crate::*;
use bevy_asset::prelude::AssetChanged;
use bevy_asset::{Asset, AssetEvents, AssetId, AssetServer, UntypedAssetId};
use bevy_core_pipeline::deferred::{AlphaMask3dDeferred, Opaque3dDeferred};
use bevy_core_pipeline::prepass::{AlphaMask3dPrepass, Opaque3dPrepass};
use bevy_core_pipeline::{
    core_3d::{
        AlphaMask3d, Opaque3d, Opaque3dBatchSetKey, Opaque3dBinKey, ScreenSpaceTransmissionQuality,
        Transmissive3d, Transparent3d,
    },
    prepass::{OpaqueNoLightmap3dBatchSetKey, OpaqueNoLightmap3dBinKey},
    tonemapping::Tonemapping,
};
use bevy_derive::{Deref, DerefMut};
use bevy_ecs::component::Tick;
use bevy_ecs::system::SystemChangeTick;
use bevy_ecs::{
    prelude::*,
    system::{
        lifetimeless::{SRes, SResMut},
        SystemParamItem,
    },
};
use bevy_platform_support::collections::{HashMap, HashSet};
use bevy_platform_support::hash::FixedHasher;
use bevy_reflect::std_traits::ReflectDefault;
use bevy_reflect::Reflect;
use bevy_render::mesh::mark_3d_meshes_as_changed_if_their_assets_changed;
use bevy_render::renderer::RenderQueue;
use bevy_render::{
    batching::gpu_preprocessing::GpuPreprocessingSupport,
    extract_resource::ExtractResource,
    mesh::{Mesh3d, MeshVertexBufferLayoutRef, RenderMesh},
    render_asset::{PrepareAssetError, RenderAsset, RenderAssetPlugin, RenderAssets},
    render_phase::*,
    render_resource::*,
    renderer::RenderDevice,
    sync_world::MainEntity,
    view::{ExtractedView, Msaa, RenderVisibilityRanges, RetainedViewEntity, ViewVisibility},
    Extract,
};
use bevy_render::{mesh::allocator::MeshAllocator, sync_world::MainEntityHashMap};
use bevy_render::{texture::FallbackImage, view::RenderVisibleEntities};
use core::{hash::Hash, marker::PhantomData};
use tracing::error;

/// Materials are used alongside [`MaterialPlugin`], [`Mesh3d`], and [`MeshMaterial3d`]
/// to spawn entities that are rendered with a specific [`Material`] type. They serve as an easy to use high level
/// way to render [`Mesh3d`] entities with custom shader logic.
///
/// Materials must implement [`AsBindGroup`] to define how data will be transferred to the GPU and bound in shaders.
/// [`AsBindGroup`] can be derived, which makes generating bindings straightforward. See the [`AsBindGroup`] docs for details.
///
/// # Example
///
/// Here is a simple [`Material`] implementation. The [`AsBindGroup`] derive has many features. To see what else is available,
/// check out the [`AsBindGroup`] documentation.
///
/// ```
/// # use bevy_pbr::{Material, MeshMaterial3d};
/// # use bevy_ecs::prelude::*;
/// # use bevy_image::Image;
/// # use bevy_reflect::TypePath;
/// # use bevy_render::{mesh::{Mesh, Mesh3d}, render_resource::{AsBindGroup, ShaderRef}};
/// # use bevy_color::LinearRgba;
/// # use bevy_color::palettes::basic::RED;
/// # use bevy_asset::{Handle, AssetServer, Assets, Asset};
/// # use bevy_math::primitives::Capsule3d;
/// #
/// #[derive(AsBindGroup, Debug, Clone, Asset, TypePath)]
/// pub struct CustomMaterial {
///     // Uniform bindings must implement `ShaderType`, which will be used to convert the value to
///     // its shader-compatible equivalent. Most core math types already implement `ShaderType`.
///     #[uniform(0)]
///     color: LinearRgba,
///     // Images can be bound as textures in shaders. If the Image's sampler is also needed, just
///     // add the sampler attribute with a different binding index.
///     #[texture(1)]
///     #[sampler(2)]
///     color_texture: Handle<Image>,
/// }
///
/// // All functions on `Material` have default impls. You only need to implement the
/// // functions that are relevant for your material.
/// impl Material for CustomMaterial {
///     fn fragment_shader() -> ShaderRef {
///         "shaders/custom_material.wgsl".into()
///     }
/// }
///
/// // Spawn an entity with a mesh using `CustomMaterial`.
/// fn setup(
///     mut commands: Commands,
///     mut meshes: ResMut<Assets<Mesh>>,
///     mut materials: ResMut<Assets<CustomMaterial>>,
///     asset_server: Res<AssetServer>
/// ) {
///     commands.spawn((
///         Mesh3d(meshes.add(Capsule3d::default())),
///         MeshMaterial3d(materials.add(CustomMaterial {
///             color: RED.into(),
///             color_texture: asset_server.load("some_image.png"),
///         })),
///     ));
/// }
/// ```
///
/// In WGSL shaders, the material's binding would look like this:
///
/// ```wgsl
/// @group(2) @binding(0) var<uniform> color: vec4<f32>;
/// @group(2) @binding(1) var color_texture: texture_2d<f32>;
/// @group(2) @binding(2) var color_sampler: sampler;
/// ```
pub trait Material: Asset + AsBindGroup + Clone + Sized {
    /// Returns this material's vertex shader. If [`ShaderRef::Default`] is returned, the default mesh vertex shader
    /// will be used.
    fn vertex_shader() -> ShaderRef {
        ShaderRef::Default
    }

    /// Returns this material's fragment shader. If [`ShaderRef::Default`] is returned, the default mesh fragment shader
    /// will be used.
    fn fragment_shader() -> ShaderRef {
        ShaderRef::Default
    }

    /// Returns this material's [`AlphaMode`]. Defaults to [`AlphaMode::Opaque`].
    #[inline]
    fn alpha_mode(&self) -> AlphaMode {
        AlphaMode::Opaque
    }

    /// Returns if this material should be rendered by the deferred or forward renderer.
    /// for `AlphaMode::Opaque` or `AlphaMode::Mask` materials.
    /// If `OpaqueRendererMethod::Auto`, it will default to what is selected in the `DefaultOpaqueRendererMethod` resource.
    #[inline]
    fn opaque_render_method(&self) -> OpaqueRendererMethod {
        OpaqueRendererMethod::Forward
    }

    #[inline]
    /// Add a bias to the view depth of the mesh which can be used to force a specific render order.
    /// for meshes with similar depth, to avoid z-fighting.
    /// The bias is in depth-texture units so large values may be needed to overcome small depth differences.
    fn depth_bias(&self) -> f32 {
        0.0
    }

    #[inline]
    /// Returns whether the material would like to read from [`ViewTransmissionTexture`](bevy_core_pipeline::core_3d::ViewTransmissionTexture).
    ///
    /// This allows taking color output from the [`Opaque3d`] pass as an input, (for screen-space transmission) but requires
    /// rendering to take place in a separate [`Transmissive3d`] pass.
    fn reads_view_transmission_texture(&self) -> bool {
        false
    }

    /// Returns this material's prepass vertex shader. If [`ShaderRef::Default`] is returned, the default prepass vertex shader
    /// will be used.
    ///
    /// This is used for the various [prepasses](bevy_core_pipeline::prepass) as well as for generating the depth maps
    /// required for shadow mapping.
    fn prepass_vertex_shader() -> ShaderRef {
        ShaderRef::Default
    }

    /// Returns this material's prepass fragment shader. If [`ShaderRef::Default`] is returned, the default prepass fragment shader
    /// will be used.
    ///
    /// This is used for the various [prepasses](bevy_core_pipeline::prepass) as well as for generating the depth maps
    /// required for shadow mapping.
    fn prepass_fragment_shader() -> ShaderRef {
        ShaderRef::Default
    }

    /// Returns this material's deferred vertex shader. If [`ShaderRef::Default`] is returned, the default deferred vertex shader
    /// will be used.
    fn deferred_vertex_shader() -> ShaderRef {
        ShaderRef::Default
    }

    /// Returns this material's deferred fragment shader. If [`ShaderRef::Default`] is returned, the default deferred fragment shader
    /// will be used.
    fn deferred_fragment_shader() -> ShaderRef {
        ShaderRef::Default
    }

    /// Returns this material's [`crate::meshlet::MeshletMesh`] fragment shader. If [`ShaderRef::Default`] is returned,
    /// the default meshlet mesh fragment shader will be used.
    ///
    /// This is part of an experimental feature, and is unnecessary to implement unless you are using `MeshletMesh`'s.
    ///
    /// See [`crate::meshlet::MeshletMesh`] for limitations.
    #[cfg(feature = "meshlet")]
    fn meshlet_mesh_fragment_shader() -> ShaderRef {
        ShaderRef::Default
    }

    /// Returns this material's [`crate::meshlet::MeshletMesh`] prepass fragment shader. If [`ShaderRef::Default`] is returned,
    /// the default meshlet mesh prepass fragment shader will be used.
    ///
    /// This is part of an experimental feature, and is unnecessary to implement unless you are using `MeshletMesh`'s.
    ///
    /// See [`crate::meshlet::MeshletMesh`] for limitations.
    #[cfg(feature = "meshlet")]
    fn meshlet_mesh_prepass_fragment_shader() -> ShaderRef {
        ShaderRef::Default
    }

    /// Returns this material's [`crate::meshlet::MeshletMesh`] deferred fragment shader. If [`ShaderRef::Default`] is returned,
    /// the default meshlet mesh deferred fragment shader will be used.
    ///
    /// This is part of an experimental feature, and is unnecessary to implement unless you are using `MeshletMesh`'s.
    ///
    /// See [`crate::meshlet::MeshletMesh`] for limitations.
    #[cfg(feature = "meshlet")]
    fn meshlet_mesh_deferred_fragment_shader() -> ShaderRef {
        ShaderRef::Default
    }

    /// Customizes the default [`RenderPipelineDescriptor`] for a specific entity using the entity's
    /// [`MaterialPipelineKey`] and [`MeshVertexBufferLayoutRef`] as input.
    #[expect(
        unused_variables,
        reason = "The parameters here are intentionally unused by the default implementation; however, putting underscores here will result in the underscores being copied by rust-analyzer's tab completion."
    )]
    #[inline]
    fn specialize(
        pipeline: &MaterialPipeline<Self>,
        descriptor: &mut RenderPipelineDescriptor,
        layout: &MeshVertexBufferLayoutRef,
        key: MaterialPipelineKey<Self>,
    ) -> Result<(), SpecializedMeshPipelineError> {
        Ok(())
    }
}

/// Adds the necessary ECS resources and render logic to enable rendering entities using the given [`Material`]
/// asset type.
pub struct MaterialPlugin<M: Material> {
    /// Controls if the prepass is enabled for the Material.
    /// For more information about what a prepass is, see the [`bevy_core_pipeline::prepass`] docs.
    ///
    /// When it is enabled, it will automatically add the [`PrepassPlugin`]
    /// required to make the prepass work on this Material.
    pub prepass_enabled: bool,
    /// Controls if shadows are enabled for the Material.
    pub shadows_enabled: bool,
    /// Debugging flags that can optionally be set when constructing the renderer.
    pub debug_flags: RenderDebugFlags,
    pub _marker: PhantomData<M>,
}

impl<M: Material> Default for MaterialPlugin<M> {
    fn default() -> Self {
        Self {
            prepass_enabled: true,
            shadows_enabled: true,
            debug_flags: RenderDebugFlags::default(),
            _marker: Default::default(),
        }
    }
}

impl<M: Material> Plugin for MaterialPlugin<M>
where
    M::Data: PartialEq + Eq + Hash + Clone,
{
    fn build(&self, app: &mut App) {
        app.init_asset::<M>()
            .register_type::<MeshMaterial3d<M>>()
            .init_resource::<EntitiesNeedingSpecialization<M>>()
            .add_plugins((RenderAssetPlugin::<PreparedMaterial<M>>::default(),))
            .add_systems(
                PostUpdate,
                (
                    mark_meshes_as_changed_if_their_materials_changed::<M>.ambiguous_with_all(),
                    check_entities_needing_specialization::<M>.after(AssetEvents),
                )
                    .after(mark_3d_meshes_as_changed_if_their_assets_changed),
            );

        if self.shadows_enabled {
            app.add_systems(
                PostUpdate,
                check_light_entities_needing_specialization::<M>
                    .after(check_entities_needing_specialization::<M>),
            );
        }

        if let Some(render_app) = app.get_sub_app_mut(RenderApp) {
            render_app
                .init_resource::<EntitySpecializationTicks<M>>()
                .init_resource::<SpecializedMaterialPipelineCache<M>>()
                .init_resource::<DrawFunctions<Shadow>>()
                .init_resource::<RenderMaterialInstances<M>>()
                .add_render_command::<Shadow, DrawPrepass<M>>()
                .add_render_command::<Transmissive3d, DrawMaterial<M>>()
                .add_render_command::<Transparent3d, DrawMaterial<M>>()
                .add_render_command::<Opaque3d, DrawMaterial<M>>()
                .add_render_command::<AlphaMask3d, DrawMaterial<M>>()
                .init_resource::<SpecializedMeshPipelines<MaterialPipeline<M>>>()
                .add_systems(
                    ExtractSchedule,
                    (
                        extract_mesh_materials::<M>.before(ExtractMeshesSet),
                        extract_entities_needs_specialization::<M>,
                    ),
                )
                .add_systems(
                    Render,
                    (
                        specialize_material_meshes::<M>
                            .in_set(RenderSet::PrepareMeshes)
                            .after(prepare_assets::<PreparedMaterial<M>>)
                            .after(prepare_assets::<RenderMesh>)
                            .after(collect_meshes_for_gpu_building),
                        queue_material_meshes::<M>
                            .in_set(RenderSet::QueueMeshes)
                            .after(prepare_assets::<PreparedMaterial<M>>),
                    ),
                )
                .add_systems(
                    Render,
                    (
                        prepare_material_bind_groups::<M>,
                        write_material_bind_group_buffers::<M>,
                    )
                        .chain()
                        .in_set(RenderSet::PrepareBindGroups)
                        .after(prepare_assets::<PreparedMaterial<M>>),
                );

            if self.shadows_enabled {
                render_app
                    .init_resource::<LightKeyCache>()
                    .init_resource::<LightSpecializationTicks>()
                    .init_resource::<SpecializedShadowMaterialPipelineCache<M>>()
                    .add_systems(
                        Render,
                        (
                            check_views_lights_need_specialization.in_set(RenderSet::PrepareAssets),
                            specialize_shadows::<M>
                                .in_set(RenderSet::PrepareMeshes)
                                .after(prepare_assets::<PreparedMaterial<M>>),
                            queue_shadows::<M>
                                .in_set(RenderSet::QueueMeshes)
                                .after(prepare_assets::<PreparedMaterial<M>>),
                        ),
                    );
            }

            #[cfg(feature = "meshlet")]
            render_app.add_systems(
                Render,
                queue_material_meshlet_meshes::<M>
                    .in_set(RenderSet::QueueMeshes)
                    .run_if(resource_exists::<InstanceManager>),
            );

            #[cfg(feature = "meshlet")]
            render_app.add_systems(
                Render,
                prepare_material_meshlet_meshes_main_opaque_pass::<M>
                    .in_set(RenderSet::QueueMeshes)
                    .after(prepare_assets::<PreparedMaterial<M>>)
                    .before(queue_material_meshlet_meshes::<M>)
                    .run_if(resource_exists::<InstanceManager>),
            );
        }

        if self.shadows_enabled || self.prepass_enabled {
            // PrepassPipelinePlugin is required for shadow mapping and the optional PrepassPlugin
            app.add_plugins(PrepassPipelinePlugin::<M>::default());
        }

        if self.prepass_enabled {
            app.add_plugins(PrepassPlugin::<M>::new(self.debug_flags));
        }
    }

    fn finish(&self, app: &mut App) {
        if let Some(render_app) = app.get_sub_app_mut(RenderApp) {
            render_app
                .init_resource::<MaterialPipeline<M>>()
                .init_resource::<MaterialBindGroupAllocator<M>>();
        }
    }
}

/// A key uniquely identifying a specialized [`MaterialPipeline`].
pub struct MaterialPipelineKey<M: Material> {
    pub mesh_key: MeshPipelineKey,
    pub bind_group_data: M::Data,
}

impl<M: Material> Eq for MaterialPipelineKey<M> where M::Data: PartialEq {}

impl<M: Material> PartialEq for MaterialPipelineKey<M>
where
    M::Data: PartialEq,
{
    fn eq(&self, other: &Self) -> bool {
        self.mesh_key == other.mesh_key && self.bind_group_data == other.bind_group_data
    }
}

impl<M: Material> Clone for MaterialPipelineKey<M>
where
    M::Data: Clone,
{
    fn clone(&self) -> Self {
        Self {
            mesh_key: self.mesh_key,
            bind_group_data: self.bind_group_data.clone(),
        }
    }
}

impl<M: Material> Hash for MaterialPipelineKey<M>
where
    M::Data: Hash,
{
    fn hash<H: core::hash::Hasher>(&self, state: &mut H) {
        self.mesh_key.hash(state);
        self.bind_group_data.hash(state);
    }
}

/// Render pipeline data for a given [`Material`].
#[derive(Resource)]
pub struct MaterialPipeline<M: Material> {
    pub mesh_pipeline: MeshPipeline,
    pub material_layout: BindGroupLayout,
    pub vertex_shader: Option<Handle<Shader>>,
    pub fragment_shader: Option<Handle<Shader>>,
    /// Whether this material *actually* uses bindless resources, taking the
    /// platform support (or lack thereof) of bindless resources into account.
    pub bindless: bool,
    pub marker: PhantomData<M>,
}

impl<M: Material> Clone for MaterialPipeline<M> {
    fn clone(&self) -> Self {
        Self {
            mesh_pipeline: self.mesh_pipeline.clone(),
            material_layout: self.material_layout.clone(),
            vertex_shader: self.vertex_shader.clone(),
            fragment_shader: self.fragment_shader.clone(),
            bindless: self.bindless,
            marker: PhantomData,
        }
    }
}

impl<M: Material> SpecializedMeshPipeline for MaterialPipeline<M>
where
    M::Data: PartialEq + Eq + Hash + Clone,
{
    type Key = MaterialPipelineKey<M>;

    fn specialize(
        &self,
        key: Self::Key,
        layout: &MeshVertexBufferLayoutRef,
    ) -> Result<RenderPipelineDescriptor, SpecializedMeshPipelineError> {
        let mut descriptor = self.mesh_pipeline.specialize(key.mesh_key, layout)?;
        if let Some(vertex_shader) = &self.vertex_shader {
            descriptor.vertex.shader = vertex_shader.clone();
        }

        if let Some(fragment_shader) = &self.fragment_shader {
            descriptor.fragment.as_mut().unwrap().shader = fragment_shader.clone();
        }

        descriptor.layout.insert(2, self.material_layout.clone());

        M::specialize(self, &mut descriptor, layout, key)?;

        // If bindless mode is on, add a `BINDLESS` define.
        if self.bindless {
            descriptor.vertex.shader_defs.push("BINDLESS".into());
            if let Some(ref mut fragment) = descriptor.fragment {
                fragment.shader_defs.push("BINDLESS".into());
            }
        }

        Ok(descriptor)
    }
}

impl<M: Material> FromWorld for MaterialPipeline<M> {
    fn from_world(world: &mut World) -> Self {
        let asset_server = world.resource::<AssetServer>();
        let render_device = world.resource::<RenderDevice>();

        MaterialPipeline {
            mesh_pipeline: world.resource::<MeshPipeline>().clone(),
            material_layout: M::bind_group_layout(render_device),
            vertex_shader: match M::vertex_shader() {
                ShaderRef::Default => None,
                ShaderRef::Handle(handle) => Some(handle),
                ShaderRef::Path(path) => Some(asset_server.load(path)),
            },
            fragment_shader: match M::fragment_shader() {
                ShaderRef::Default => None,
                ShaderRef::Handle(handle) => Some(handle),
                ShaderRef::Path(path) => Some(asset_server.load(path)),
            },
            bindless: material_uses_bindless_resources::<M>(render_device),
            marker: PhantomData,
        }
    }
}

type DrawMaterial<M> = (
    SetItemPipeline,
    SetMeshViewBindGroup<0>,
    SetMeshBindGroup<1>,
    SetMaterialBindGroup<M, 2>,
    DrawMesh,
);

/// Sets the bind group for a given [`Material`] at the configured `I` index.
pub struct SetMaterialBindGroup<M: Material, const I: usize>(PhantomData<M>);
impl<P: PhaseItem, M: Material, const I: usize> RenderCommand<P> for SetMaterialBindGroup<M, I> {
    type Param = (
        SRes<RenderAssets<PreparedMaterial<M>>>,
        SRes<RenderMaterialInstances<M>>,
        SRes<MaterialBindGroupAllocator<M>>,
    );
    type ViewQuery = ();
    type ItemQuery = ();

    #[inline]
    fn render<'w>(
        item: &P,
        _view: (),
        _item_query: Option<()>,
        (materials, material_instances, material_bind_group_allocator): SystemParamItem<
            'w,
            '_,
            Self::Param,
        >,
        pass: &mut TrackedRenderPass<'w>,
    ) -> RenderCommandResult {
        let materials = materials.into_inner();
        let material_instances = material_instances.into_inner();
        let material_bind_group_allocator = material_bind_group_allocator.into_inner();

        let Some(material_asset_id) = material_instances.get(&item.main_entity()) else {
            return RenderCommandResult::Skip;
        };
        let Some(material) = materials.get(*material_asset_id) else {
            return RenderCommandResult::Skip;
        };
        let Some(material_bind_group) = material_bind_group_allocator.get(material.binding.group)
        else {
            return RenderCommandResult::Skip;
        };
        let Some(bind_group) = material_bind_group.bind_group() else {
            return RenderCommandResult::Skip;
        };
        pass.set_bind_group(I, bind_group, &[]);
        RenderCommandResult::Success
    }
}

/// Stores all extracted instances of a [`Material`] in the render world.
#[derive(Resource, Deref, DerefMut)]
pub struct RenderMaterialInstances<M: Material>(pub MainEntityHashMap<AssetId<M>>);

impl<M: Material> Default for RenderMaterialInstances<M> {
    fn default() -> Self {
        Self(Default::default())
    }
}

pub const fn alpha_mode_pipeline_key(alpha_mode: AlphaMode, msaa: &Msaa) -> MeshPipelineKey {
    match alpha_mode {
        // Premultiplied and Add share the same pipeline key
        // They're made distinct in the PBR shader, via `premultiply_alpha()`
        AlphaMode::Premultiplied | AlphaMode::Add => MeshPipelineKey::BLEND_PREMULTIPLIED_ALPHA,
        AlphaMode::Blend => MeshPipelineKey::BLEND_ALPHA,
        AlphaMode::Multiply => MeshPipelineKey::BLEND_MULTIPLY,
        AlphaMode::Mask(_) => MeshPipelineKey::MAY_DISCARD,
        AlphaMode::AlphaToCoverage => match *msaa {
            Msaa::Off => MeshPipelineKey::MAY_DISCARD,
            _ => MeshPipelineKey::BLEND_ALPHA_TO_COVERAGE,
        },
        _ => MeshPipelineKey::NONE,
    }
}

pub const fn tonemapping_pipeline_key(tonemapping: Tonemapping) -> MeshPipelineKey {
    match tonemapping {
        Tonemapping::None => MeshPipelineKey::TONEMAP_METHOD_NONE,
        Tonemapping::Reinhard => MeshPipelineKey::TONEMAP_METHOD_REINHARD,
        Tonemapping::ReinhardLuminance => MeshPipelineKey::TONEMAP_METHOD_REINHARD_LUMINANCE,
        Tonemapping::AcesFitted => MeshPipelineKey::TONEMAP_METHOD_ACES_FITTED,
        Tonemapping::AgX => MeshPipelineKey::TONEMAP_METHOD_AGX,
        Tonemapping::SomewhatBoringDisplayTransform => {
            MeshPipelineKey::TONEMAP_METHOD_SOMEWHAT_BORING_DISPLAY_TRANSFORM
        }
        Tonemapping::TonyMcMapface => MeshPipelineKey::TONEMAP_METHOD_TONY_MC_MAPFACE,
        Tonemapping::BlenderFilmic => MeshPipelineKey::TONEMAP_METHOD_BLENDER_FILMIC,
    }
}

pub const fn screen_space_specular_transmission_pipeline_key(
    screen_space_transmissive_blur_quality: ScreenSpaceTransmissionQuality,
) -> MeshPipelineKey {
    match screen_space_transmissive_blur_quality {
        ScreenSpaceTransmissionQuality::Low => {
            MeshPipelineKey::SCREEN_SPACE_SPECULAR_TRANSMISSION_LOW
        }
        ScreenSpaceTransmissionQuality::Medium => {
            MeshPipelineKey::SCREEN_SPACE_SPECULAR_TRANSMISSION_MEDIUM
        }
        ScreenSpaceTransmissionQuality::High => {
            MeshPipelineKey::SCREEN_SPACE_SPECULAR_TRANSMISSION_HIGH
        }
        ScreenSpaceTransmissionQuality::Ultra => {
            MeshPipelineKey::SCREEN_SPACE_SPECULAR_TRANSMISSION_ULTRA
        }
    }
}

/// A system that ensures that
/// [`crate::render::mesh::extract_meshes_for_gpu_building`] re-extracts meshes
/// whose materials changed.
///
/// As [`crate::render::mesh::collect_meshes_for_gpu_building`] only considers
/// meshes that were newly extracted, and it writes information from the
/// [`RenderMeshMaterialIds`] into the
/// [`crate::render::mesh::MeshInputUniform`], we must tell
/// [`crate::render::mesh::extract_meshes_for_gpu_building`] to re-extract a
/// mesh if its material changed. Otherwise, the material binding information in
/// the [`crate::render::mesh::MeshInputUniform`] might not be updated properly.
/// The easiest way to ensure that
/// [`crate::render::mesh::extract_meshes_for_gpu_building`] re-extracts a mesh
/// is to mark its [`Mesh3d`] as changed, so that's what this system does.
fn mark_meshes_as_changed_if_their_materials_changed<M>(
    mut changed_meshes_query: Query<&mut Mesh3d, Changed<MeshMaterial3d<M>>>,
) where
    M: Material,
{
    for mut mesh in &mut changed_meshes_query {
        mesh.set_changed();
    }
}

/// Fills the [`RenderMaterialInstances`] and [`RenderMeshMaterialIds`]
/// resources from the meshes in the scene.
fn extract_mesh_materials<M: Material>(
    mut material_instances: ResMut<RenderMaterialInstances<M>>,
    mut material_ids: ResMut<RenderMeshMaterialIds>,
    changed_meshes_query: Extract<
        Query<
            (Entity, &ViewVisibility, &MeshMaterial3d<M>),
            Or<(Changed<ViewVisibility>, Changed<MeshMaterial3d<M>>)>,
        >,
    >,
    mut removed_visibilities_query: Extract<RemovedComponents<ViewVisibility>>,
    mut removed_materials_query: Extract<RemovedComponents<MeshMaterial3d<M>>>,
) {
    for (entity, view_visibility, material) in &changed_meshes_query {
        if view_visibility.get() {
            material_instances.insert(entity.into(), material.id());
            material_ids.insert(entity.into(), material.id().into());
        } else {
            material_instances.remove(&MainEntity::from(entity));
            material_ids.remove(entity.into());
        }
    }

    for entity in removed_visibilities_query
        .read()
        .chain(removed_materials_query.read())
    {
        // Only queue a mesh for removal if we didn't pick it up above.
        // It's possible that a necessary component was removed and re-added in
        // the same frame.
        if !changed_meshes_query.contains(entity) {
            material_instances.remove(&MainEntity::from(entity));
            material_ids.remove(entity.into());
        }
    }
}

pub fn extract_entities_needs_specialization<M>(
    entities_needing_specialization: Extract<Res<EntitiesNeedingSpecialization<M>>>,
    mut entity_specialization_ticks: ResMut<EntitySpecializationTicks<M>>,
    ticks: SystemChangeTick,
) where
    M: Material,
{
    for entity in entities_needing_specialization.iter() {
        // Update the entity's specialization tick with this run's tick
        entity_specialization_ticks.insert((*entity).into(), ticks.this_run());
    }
}

#[derive(Resource, Deref, DerefMut, Clone, Debug)]
pub struct EntitiesNeedingSpecialization<M> {
    #[deref]
    pub entities: Vec<Entity>,
    _marker: PhantomData<M>,
}

impl<M> Default for EntitiesNeedingSpecialization<M> {
    fn default() -> Self {
        Self {
            entities: Default::default(),
            _marker: Default::default(),
        }
    }
}

#[derive(Resource, Deref, DerefMut, Clone, Debug)]
pub struct EntitySpecializationTicks<M> {
    #[deref]
    pub entities: MainEntityHashMap<Tick>,
    _marker: PhantomData<M>,
}

impl<M> Default for EntitySpecializationTicks<M> {
    fn default() -> Self {
        Self {
            entities: MainEntityHashMap::default(),
            _marker: Default::default(),
        }
    }
}

/// Stores the [`SpecializedMaterialViewPipelineCache`] for each view.
#[derive(Resource, Deref, DerefMut)]
pub struct SpecializedMaterialPipelineCache<M> {
    // view entity -> view pipeline cache
    #[deref]
    map: HashMap<RetainedViewEntity, SpecializedMaterialViewPipelineCache<M>>,
    marker: PhantomData<M>,
}

/// Stores the cached render pipeline ID for each entity in a single view, as
/// well as the last time it was changed.
#[derive(Deref, DerefMut)]
pub struct SpecializedMaterialViewPipelineCache<M> {
    // material entity -> (tick, pipeline_id)
    #[deref]
    map: MainEntityHashMap<(Tick, CachedRenderPipelineId)>,
    marker: PhantomData<M>,
}

impl<M> Default for SpecializedMaterialPipelineCache<M> {
    fn default() -> Self {
        Self {
            map: HashMap::default(),
            marker: PhantomData,
        }
    }
}

impl<M> Default for SpecializedMaterialViewPipelineCache<M> {
    fn default() -> Self {
        Self {
            map: MainEntityHashMap::default(),
            marker: PhantomData,
        }
    }
}

pub fn check_entities_needing_specialization<M>(
    needs_specialization: Query<
        Entity,
        Or<(
            Changed<Mesh3d>,
            AssetChanged<Mesh3d>,
            Changed<MeshMaterial3d<M>>,
            AssetChanged<MeshMaterial3d<M>>,
        )>,
    >,
    mut entities_needing_specialization: ResMut<EntitiesNeedingSpecialization<M>>,
) where
    M: Material,
{
    entities_needing_specialization.clear();
    for entity in &needs_specialization {
        entities_needing_specialization.push(entity);
    }
}

pub fn specialize_material_meshes<M: Material>(
    render_meshes: Res<RenderAssets<RenderMesh>>,
    render_materials: Res<RenderAssets<PreparedMaterial<M>>>,
    render_mesh_instances: Res<RenderMeshInstances>,
    render_material_instances: Res<RenderMaterialInstances<M>>,
    render_lightmaps: Res<RenderLightmaps>,
    render_visibility_ranges: Res<RenderVisibilityRanges>,
    (
        material_bind_group_allocator,
        opaque_render_phases,
        alpha_mask_render_phases,
        transmissive_render_phases,
        transparent_render_phases,
    ): (
        Res<MaterialBindGroupAllocator<M>>,
        Res<ViewBinnedRenderPhases<Opaque3d>>,
        Res<ViewBinnedRenderPhases<AlphaMask3d>>,
        Res<ViewSortedRenderPhases<Transmissive3d>>,
        Res<ViewSortedRenderPhases<Transparent3d>>,
    ),
    views: Query<(&ExtractedView, &RenderVisibleEntities)>,
    view_key_cache: Res<ViewKeyCache>,
    entity_specialization_ticks: Res<EntitySpecializationTicks<M>>,
    view_specialization_ticks: Res<ViewSpecializationTicks>,
    mut specialized_material_pipeline_cache: ResMut<SpecializedMaterialPipelineCache<M>>,
    mut pipelines: ResMut<SpecializedMeshPipelines<MaterialPipeline<M>>>,
    pipeline: Res<MaterialPipeline<M>>,
    pipeline_cache: Res<PipelineCache>,
    ticks: SystemChangeTick,
) where
    M::Data: PartialEq + Eq + Hash + Clone,
{
    // Record the retained IDs of all shadow views so that we can expire old
    // pipeline IDs.
    let mut all_views: HashSet<RetainedViewEntity, FixedHasher> = HashSet::default();

    for (view, visible_entities) in &views {
        all_views.insert(view.retained_view_entity);

        if !transparent_render_phases.contains_key(&view.retained_view_entity)
            && !opaque_render_phases.contains_key(&view.retained_view_entity)
            && !alpha_mask_render_phases.contains_key(&view.retained_view_entity)
            && !transmissive_render_phases.contains_key(&view.retained_view_entity)
        {
            continue;
        }

        let Some(view_key) = view_key_cache.get(&view.retained_view_entity) else {
            continue;
        };

        let view_tick = view_specialization_ticks
            .get(&view.retained_view_entity)
            .unwrap();
        let view_specialized_material_pipeline_cache = specialized_material_pipeline_cache
            .entry(view.retained_view_entity)
            .or_default();

        for (_, visible_entity) in visible_entities.iter::<Mesh3d>() {
            let entity_tick = entity_specialization_ticks.get(visible_entity).unwrap();
            let last_specialized_tick = view_specialized_material_pipeline_cache
                .get(visible_entity)
                .map(|(tick, _)| *tick);
            let needs_specialization = last_specialized_tick.is_none_or(|tick| {
                view_tick.is_newer_than(tick, ticks.this_run())
                    || entity_tick.is_newer_than(tick, ticks.this_run())
            });
            if !needs_specialization {
                continue;
            }
            let Some(material_asset_id) = render_material_instances.get(visible_entity) else {
                continue;
            };
            let Some(mesh_instance) = render_mesh_instances.render_mesh_queue_data(*visible_entity)
            else {
                continue;
            };
            let Some(mesh) = render_meshes.get(mesh_instance.mesh_asset_id) else {
                continue;
            };
            let Some(material) = render_materials.get(*material_asset_id) else {
                continue;
            };
            let Some(material_bind_group) =
                material_bind_group_allocator.get(material.binding.group)
            else {
                continue;
            };

            let mut mesh_pipeline_key_bits = material.properties.mesh_pipeline_key_bits;
            mesh_pipeline_key_bits.insert(alpha_mode_pipeline_key(
                material.properties.alpha_mode,
                &Msaa::from_samples(view_key.msaa_samples()),
            ));
            let mut mesh_key = *view_key
                | MeshPipelineKey::from_bits_retain(mesh.key_bits.bits())
                | mesh_pipeline_key_bits;

            if let Some(lightmap) = render_lightmaps.render_lightmaps.get(visible_entity) {
                mesh_key |= MeshPipelineKey::LIGHTMAPPED;

                if lightmap.bicubic_sampling {
                    mesh_key |= MeshPipelineKey::LIGHTMAP_BICUBIC_SAMPLING;
                }
            }

            if render_visibility_ranges.entity_has_crossfading_visibility_ranges(*visible_entity) {
                mesh_key |= MeshPipelineKey::VISIBILITY_RANGE_DITHER;
            }

            if view_key.contains(MeshPipelineKey::MOTION_VECTOR_PREPASS) {
                // If the previous frame have skins or morph targets, note that.
                if mesh_instance
                    .flags
                    .contains(RenderMeshInstanceFlags::HAS_PREVIOUS_SKIN)
                {
                    mesh_key |= MeshPipelineKey::HAS_PREVIOUS_SKIN;
                }
                if mesh_instance
                    .flags
                    .contains(RenderMeshInstanceFlags::HAS_PREVIOUS_MORPH)
                {
                    mesh_key |= MeshPipelineKey::HAS_PREVIOUS_MORPH;
                }
            }

            let key = MaterialPipelineKey {
                mesh_key,
                bind_group_data: material_bind_group
                    .get_extra_data(material.binding.slot)
                    .clone(),
            };
            let pipeline_id = pipelines.specialize(&pipeline_cache, &pipeline, key, &mesh.layout);
            let pipeline_id = match pipeline_id {
                Ok(id) => id,
                Err(err) => {
                    error!("{}", err);
                    continue;
                }
            };

            view_specialized_material_pipeline_cache
                .insert(*visible_entity, (ticks.this_run(), pipeline_id));
        }
    }

    // Delete specialized pipelines belonging to views that have expired.
    specialized_material_pipeline_cache
        .retain(|retained_view_entity, _| all_views.contains(retained_view_entity));
}

/// For each view, iterates over all the meshes visible from that view and adds
/// them to [`BinnedRenderPhase`]s or [`SortedRenderPhase`]s as appropriate.
pub fn queue_material_meshes<M: Material>(
    render_materials: Res<RenderAssets<PreparedMaterial<M>>>,
    render_mesh_instances: Res<RenderMeshInstances>,
    render_material_instances: Res<RenderMaterialInstances<M>>,
    mesh_allocator: Res<MeshAllocator>,
    gpu_preprocessing_support: Res<GpuPreprocessingSupport>,
    mut opaque_render_phases: ResMut<ViewBinnedRenderPhases<Opaque3d>>,
    mut alpha_mask_render_phases: ResMut<ViewBinnedRenderPhases<AlphaMask3d>>,
    mut transmissive_render_phases: ResMut<ViewSortedRenderPhases<Transmissive3d>>,
    mut transparent_render_phases: ResMut<ViewSortedRenderPhases<Transparent3d>>,
    views: Query<(&ExtractedView, &RenderVisibleEntities)>,
    specialized_material_pipeline_cache: ResMut<SpecializedMaterialPipelineCache<M>>,
) where
    M::Data: PartialEq + Eq + Hash + Clone,
{
    for (view, visible_entities) in &views {
        let (
            Some(opaque_phase),
            Some(alpha_mask_phase),
            Some(transmissive_phase),
            Some(transparent_phase),
        ) = (
            opaque_render_phases.get_mut(&view.retained_view_entity),
            alpha_mask_render_phases.get_mut(&view.retained_view_entity),
            transmissive_render_phases.get_mut(&view.retained_view_entity),
            transparent_render_phases.get_mut(&view.retained_view_entity),
        )
        else {
            continue;
        };

        let Some(view_specialized_material_pipeline_cache) =
            specialized_material_pipeline_cache.get(&view.retained_view_entity)
        else {
            continue;
        };

        let rangefinder = view.rangefinder3d();
        for (render_entity, visible_entity) in visible_entities.iter::<Mesh3d>() {
            let Some((current_change_tick, pipeline_id)) = view_specialized_material_pipeline_cache
                .get(visible_entity)
                .map(|(current_change_tick, pipeline_id)| (*current_change_tick, *pipeline_id))
            else {
                continue;
            };

            // Skip the entity if it's cached in a bin and up to date.
            if opaque_phase.validate_cached_entity(*visible_entity, current_change_tick)
                || alpha_mask_phase.validate_cached_entity(*visible_entity, current_change_tick)
            {
                continue;
            }

            let Some(material_asset_id) = render_material_instances.get(visible_entity) else {
                continue;
            };
            let Some(mesh_instance) = render_mesh_instances.render_mesh_queue_data(*visible_entity)
            else {
                continue;
            };
            let Some(material) = render_materials.get(*material_asset_id) else {
                continue;
            };

            // Fetch the slabs that this mesh resides in.
            let (vertex_slab, index_slab) = mesh_allocator.mesh_slabs(&mesh_instance.mesh_asset_id);

            match material.properties.render_phase_type {
                RenderPhaseType::Transmissive => {
                    let distance = rangefinder.distance_translation(&mesh_instance.translation)
                        + material.properties.depth_bias;
                    transmissive_phase.add(Transmissive3d {
                        entity: (*render_entity, *visible_entity),
                        draw_function: material.properties.draw_function_id,
                        pipeline: pipeline_id,
                        distance,
                        batch_range: 0..1,
                        extra_index: PhaseItemExtraIndex::None,
                        indexed: index_slab.is_some(),
                    });
                }
                RenderPhaseType::Opaque => {
                    if material.properties.render_method == OpaqueRendererMethod::Deferred {
                        continue;
                    }
                    let batch_set_key = Opaque3dBatchSetKey {
                        pipeline: pipeline_id,
                        draw_function: material.properties.draw_function_id,
                        material_bind_group_index: Some(material.binding.group.0),
                        vertex_slab: vertex_slab.unwrap_or_default(),
                        index_slab,
                        lightmap_slab: mesh_instance.shared.lightmap_slab_index.map(|index| *index),
                    };
                    let bin_key = Opaque3dBinKey {
                        asset_id: mesh_instance.mesh_asset_id.into(),
                    };
                    opaque_phase.add(
                        batch_set_key,
                        bin_key,
                        (*render_entity, *visible_entity),
                        mesh_instance.current_uniform_index,
                        BinnedRenderPhaseType::mesh(
                            mesh_instance.should_batch(),
                            &gpu_preprocessing_support,
                        ),
                        current_change_tick,
                    );
                }
                // Alpha mask
                RenderPhaseType::AlphaMask => {
                    let batch_set_key = OpaqueNoLightmap3dBatchSetKey {
                        draw_function: material.properties.draw_function_id,
                        pipeline: pipeline_id,
                        material_bind_group_index: Some(material.binding.group.0),
                        vertex_slab: vertex_slab.unwrap_or_default(),
                        index_slab,
                    };
                    let bin_key = OpaqueNoLightmap3dBinKey {
                        asset_id: mesh_instance.mesh_asset_id.into(),
                    };
                    alpha_mask_phase.add(
                        batch_set_key,
                        bin_key,
                        (*render_entity, *visible_entity),
                        mesh_instance.current_uniform_index,
                        BinnedRenderPhaseType::mesh(
                            mesh_instance.should_batch(),
                            &gpu_preprocessing_support,
                        ),
                        current_change_tick,
                    );
                }
                RenderPhaseType::Transparent => {
                    let distance = rangefinder.distance_translation(&mesh_instance.translation)
                        + material.properties.depth_bias;
                    transparent_phase.add(Transparent3d {
                        entity: (*render_entity, *visible_entity),
                        draw_function: material.properties.draw_function_id,
                        pipeline: pipeline_id,
                        distance,
                        batch_range: 0..1,
                        extra_index: PhaseItemExtraIndex::None,
                        indexed: index_slab.is_some(),
                    });
                }
            }
        }
    }
}

/// Default render method used for opaque materials.
#[derive(Default, Resource, Clone, Debug, ExtractResource, Reflect)]
#[reflect(Resource, Default, Debug)]
pub struct DefaultOpaqueRendererMethod(OpaqueRendererMethod);

impl DefaultOpaqueRendererMethod {
    pub fn forward() -> Self {
        DefaultOpaqueRendererMethod(OpaqueRendererMethod::Forward)
    }

    pub fn deferred() -> Self {
        DefaultOpaqueRendererMethod(OpaqueRendererMethod::Deferred)
    }

    pub fn set_to_forward(&mut self) {
        self.0 = OpaqueRendererMethod::Forward;
    }

    pub fn set_to_deferred(&mut self) {
        self.0 = OpaqueRendererMethod::Deferred;
    }
}

/// Render method used for opaque materials.
///
/// The forward rendering main pass draws each mesh entity and shades it according to its
/// corresponding material and the lights that affect it. Some render features like Screen Space
/// Ambient Occlusion require running depth and normal prepasses, that are 'deferred'-like
/// prepasses over all mesh entities to populate depth and normal textures. This means that when
/// using render features that require running prepasses, multiple passes over all visible geometry
/// are required. This can be slow if there is a lot of geometry that cannot be batched into few
/// draws.
///
/// Deferred rendering runs a prepass to gather not only geometric information like depth and
/// normals, but also all the material properties like base color, emissive color, reflectance,
/// metalness, etc, and writes them into a deferred 'g-buffer' texture. The deferred main pass is
/// then a fullscreen pass that reads data from these textures and executes shading. This allows
/// for one pass over geometry, but is at the cost of not being able to use MSAA, and has heavier
/// bandwidth usage which can be unsuitable for low end mobile or other bandwidth-constrained devices.
///
/// If a material indicates `OpaqueRendererMethod::Auto`, `DefaultOpaqueRendererMethod` will be used.
#[derive(Default, Clone, Copy, Debug, PartialEq, Reflect)]
pub enum OpaqueRendererMethod {
    #[default]
    Forward,
    Deferred,
    Auto,
}

/// Common [`Material`] properties, calculated for a specific material instance.
pub struct MaterialProperties {
    /// Is this material should be rendered by the deferred renderer when.
    /// [`AlphaMode::Opaque`] or [`AlphaMode::Mask`]
    pub render_method: OpaqueRendererMethod,
    /// The [`AlphaMode`] of this material.
    pub alpha_mode: AlphaMode,
    /// The bits in the [`MeshPipelineKey`] for this material.
    ///
    /// These are precalculated so that we can just "or" them together in
    /// [`queue_material_meshes`].
    pub mesh_pipeline_key_bits: MeshPipelineKey,
    /// Add a bias to the view depth of the mesh which can be used to force a specific render order
    /// for meshes with equal depth, to avoid z-fighting.
    /// The bias is in depth-texture units so large values may be needed to overcome small depth differences.
    pub depth_bias: f32,
    /// Whether the material would like to read from [`ViewTransmissionTexture`](bevy_core_pipeline::core_3d::ViewTransmissionTexture).
    ///
    /// This allows taking color output from the [`Opaque3d`] pass as an input, (for screen-space transmission) but requires
    /// rendering to take place in a separate [`Transmissive3d`] pass.
    pub reads_view_transmission_texture: bool,
    pub render_phase_type: RenderPhaseType,
    pub draw_function_id: DrawFunctionId,
    pub prepass_draw_function_id: Option<DrawFunctionId>,
    pub deferred_draw_function_id: Option<DrawFunctionId>,
}

#[derive(Clone, Copy)]
pub enum RenderPhaseType {
    Opaque,
    AlphaMask,
    Transmissive,
    Transparent,
}

/// A resource that maps each untyped material ID to its binding.
///
/// This duplicates information in `RenderAssets<M>`, but it doesn't have the
/// `M` type parameter, so it can be used in untyped contexts like
/// [`crate::render::mesh::collect_meshes_for_gpu_building`].
#[derive(Resource, Default, Deref, DerefMut)]
pub struct RenderMaterialBindings(HashMap<UntypedAssetId, MaterialBindingId>);

/// Data prepared for a [`Material`] instance.
pub struct PreparedMaterial<M: Material> {
    pub binding: MaterialBindingId,
    pub properties: MaterialProperties,
    pub phantom: PhantomData<M>,
}

impl<M: Material> RenderAsset for PreparedMaterial<M> {
    type SourceAsset = M;

    type Param = (
        SRes<RenderDevice>,
        SRes<MaterialPipeline<M>>,
        SRes<DefaultOpaqueRendererMethod>,
        SResMut<MaterialBindGroupAllocator<M>>,
        SResMut<RenderMaterialBindings>,
        SRes<DrawFunctions<Opaque3d>>,
        SRes<DrawFunctions<AlphaMask3d>>,
        SRes<DrawFunctions<Transmissive3d>>,
        SRes<DrawFunctions<Transparent3d>>,
        SRes<DrawFunctions<Opaque3dPrepass>>,
        SRes<DrawFunctions<AlphaMask3dPrepass>>,
        SRes<DrawFunctions<Opaque3dDeferred>>,
        SRes<DrawFunctions<AlphaMask3dDeferred>>,
        M::Param,
    );

    fn prepare_asset(
        material: Self::SourceAsset,
        material_id: AssetId<Self::SourceAsset>,
        &mut (
            ref render_device,
            ref pipeline,
            ref default_opaque_render_method,
            ref mut bind_group_allocator,
            ref mut render_material_bindings,
            ref opaque_draw_functions,
            ref alpha_mask_draw_functions,
            ref transmissive_draw_functions,
            ref transparent_draw_functions,
            ref opaque_prepass_draw_functions,
            ref alpha_mask_prepass_draw_functions,
            ref opaque_deferred_draw_functions,
            ref alpha_mask_deferred_draw_functions,
            ref mut material_param,
        ): &mut SystemParamItem<Self::Param>,
    ) -> Result<Self, PrepareAssetError<Self::SourceAsset>> {
        let draw_opaque_pbr = opaque_draw_functions.read().id::<DrawMaterial<M>>();
        let draw_alpha_mask_pbr = alpha_mask_draw_functions.read().id::<DrawMaterial<M>>();
        let draw_transmissive_pbr = transmissive_draw_functions.read().id::<DrawMaterial<M>>();
        let draw_transparent_pbr = transparent_draw_functions.read().id::<DrawMaterial<M>>();
        let draw_opaque_prepass = opaque_prepass_draw_functions
            .read()
            .get_id::<DrawPrepass<M>>();
        let draw_alpha_mask_prepass = alpha_mask_prepass_draw_functions
            .read()
            .get_id::<DrawPrepass<M>>();
        let draw_opaque_deferred = opaque_deferred_draw_functions
            .read()
            .get_id::<DrawPrepass<M>>();
        let draw_alpha_mask_deferred = alpha_mask_deferred_draw_functions
            .read()
            .get_id::<DrawPrepass<M>>();

        let render_method = match material.opaque_render_method() {
            OpaqueRendererMethod::Forward => OpaqueRendererMethod::Forward,
            OpaqueRendererMethod::Deferred => OpaqueRendererMethod::Deferred,
            OpaqueRendererMethod::Auto => default_opaque_render_method.0,
        };

        let mut mesh_pipeline_key_bits = MeshPipelineKey::empty();
        mesh_pipeline_key_bits.set(
            MeshPipelineKey::READS_VIEW_TRANSMISSION_TEXTURE,
            material.reads_view_transmission_texture(),
        );

        let reads_view_transmission_texture =
            mesh_pipeline_key_bits.contains(MeshPipelineKey::READS_VIEW_TRANSMISSION_TEXTURE);

        let render_phase_type = match material.alpha_mode() {
            AlphaMode::Blend | AlphaMode::Premultiplied | AlphaMode::Add | AlphaMode::Multiply => {
                RenderPhaseType::Transparent
            }
            _ if reads_view_transmission_texture => RenderPhaseType::Transmissive,
            AlphaMode::Opaque | AlphaMode::AlphaToCoverage => RenderPhaseType::Opaque,
            AlphaMode::Mask(_) => RenderPhaseType::AlphaMask,
        };

        let draw_function_id = match render_phase_type {
            RenderPhaseType::Opaque => draw_opaque_pbr,
            RenderPhaseType::AlphaMask => draw_alpha_mask_pbr,
            RenderPhaseType::Transmissive => draw_transmissive_pbr,
            RenderPhaseType::Transparent => draw_transparent_pbr,
        };
        let prepass_draw_function_id = match render_phase_type {
            RenderPhaseType::Opaque => draw_opaque_prepass,
            RenderPhaseType::AlphaMask => draw_alpha_mask_prepass,
            _ => None,
        };
        let deferred_draw_function_id = match render_phase_type {
            RenderPhaseType::Opaque => draw_opaque_deferred,
            RenderPhaseType::AlphaMask => draw_alpha_mask_deferred,
            _ => None,
        };

        match material.unprepared_bind_group(
            &pipeline.material_layout,
            &render_device,
            material_param,
            false,
        ) {
            Ok(unprepared) => {
<<<<<<< HEAD
                bind_group_allocator.init(&render_device, material_binding_id, unprepared);
=======
                let binding = *render_material_bindings
                    .entry(material_id.into())
                    .or_insert_with(|| {
                        bind_group_allocator
                            .allocate_unprepared(unprepared, &pipeline.material_layout)
                    });
>>>>>>> 052b9d82

                Ok(PreparedMaterial {
                    binding,
                    properties: MaterialProperties {
                        alpha_mode: material.alpha_mode(),
                        depth_bias: material.depth_bias(),
                        reads_view_transmission_texture,
                        render_phase_type,
                        draw_function_id,
                        prepass_draw_function_id,
                        render_method,
                        mesh_pipeline_key_bits,
                        deferred_draw_function_id,
                    },
                    phantom: PhantomData,
                })
            }

            Err(AsBindGroupError::RetryNextUpdate) => {
                Err(PrepareAssetError::RetryNextUpdate(material))
            }

            Err(AsBindGroupError::CreateBindGroupDirectly) => {
                // This material has opted out of automatic bind group creation
                // and is requesting a fully-custom bind group. Invoke
                // `as_bind_group` as requested, and store the resulting bind
                // group in the slot.
                match material.as_bind_group(
                    &pipeline.material_layout,
                    &render_device,
                    material_param,
                ) {
                    Ok(prepared_bind_group) => {
                        // Store the resulting bind group directly in the slot.
                        let material_binding_id =
                            bind_group_allocator.allocate_prepared(prepared_bind_group);
                        render_material_bindings.insert(material_id.into(), material_binding_id);

                        Ok(PreparedMaterial {
                            binding: material_binding_id,
                            properties: MaterialProperties {
                                alpha_mode: material.alpha_mode(),
                                depth_bias: material.depth_bias(),
                                reads_view_transmission_texture,
                                render_phase_type,
                                draw_function_id,
                                prepass_draw_function_id,
                                render_method,
                                mesh_pipeline_key_bits,
                                deferred_draw_function_id,
                            },
                            phantom: PhantomData,
                        })
                    }

                    Err(AsBindGroupError::RetryNextUpdate) => {
                        Err(PrepareAssetError::RetryNextUpdate(material))
                    }

                    Err(other) => Err(PrepareAssetError::AsBindGroupError(other)),
                }
            }

            Err(other) => Err(PrepareAssetError::AsBindGroupError(other)),
        }
    }

    fn unload_asset(
        source_asset: AssetId<Self::SourceAsset>,
        &mut (
            _,
            _,
            _,
            ref mut bind_group_allocator,
            ref mut render_material_bindings,
            ..,
        ): &mut SystemParamItem<Self::Param>,
    ) {
        let Some(material_binding_id) = render_material_bindings.remove(&source_asset.untyped())
        else {
            return;
        };
        bind_group_allocator.free(material_binding_id);
    }
}

#[derive(Component, Clone, Copy, Default, PartialEq, Eq, Deref, DerefMut)]
pub struct MaterialBindGroupId(pub Option<BindGroupId>);

impl MaterialBindGroupId {
    pub fn new(id: BindGroupId) -> Self {
        Self(Some(id))
    }
}

impl From<BindGroup> for MaterialBindGroupId {
    fn from(value: BindGroup) -> Self {
        Self::new(value.id())
    }
}

/// Creates and/or recreates any bind groups that contain materials that were
/// modified this frame.
pub fn prepare_material_bind_groups<M>(
    mut allocator: ResMut<MaterialBindGroupAllocator<M>>,
    render_device: Res<RenderDevice>,
    fallback_image: Res<FallbackImage>,
    fallback_resources: Res<FallbackBindlessResources>,
) where
    M: Material,
{
    allocator.prepare_bind_groups(&render_device, &fallback_resources, &fallback_image);
}

/// Uploads the contents of all buffers that the [`MaterialBindGroupAllocator`]
/// manages to the GPU.
///
/// Non-bindless allocators don't currently manage any buffers, so this method
/// only has an effect for bindless allocators.
pub fn write_material_bind_group_buffers<M>(
    mut allocator: ResMut<MaterialBindGroupAllocator<M>>,
    render_device: Res<RenderDevice>,
    render_queue: Res<RenderQueue>,
) where
    M: Material,
{
    allocator.write_buffers(&render_device, &render_queue);
}<|MERGE_RESOLUTION|>--- conflicted
+++ resolved
@@ -1306,16 +1306,12 @@
             false,
         ) {
             Ok(unprepared) => {
-<<<<<<< HEAD
-                bind_group_allocator.init(&render_device, material_binding_id, unprepared);
-=======
                 let binding = *render_material_bindings
                     .entry(material_id.into())
                     .or_insert_with(|| {
                         bind_group_allocator
                             .allocate_unprepared(unprepared, &pipeline.material_layout)
                     });
->>>>>>> 052b9d82
 
                 Ok(PreparedMaterial {
                     binding,
