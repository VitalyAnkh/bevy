--- conflicted
+++ resolved
@@ -474,23 +474,6 @@
   "alloc",
   "bevy_reflect",
 ] }
-<<<<<<< HEAD
-bevy_core_pipeline = { path = "../bevy_core_pipeline", optional = true, version = "0.17.0-dev" }
-bevy_core_widgets = { path = "../bevy_core_widgets", optional = true, version = "0.17.0-dev" }
-bevy_anti_aliasing = { path = "../bevy_anti_aliasing", optional = true, version = "0.17.0-dev" }
-bevy_dev_tools = { path = "../bevy_dev_tools", optional = true, version = "0.17.0-dev" }
-bevy_gilrs = { path = "../bevy_gilrs", optional = true, version = "0.17.0-dev" }
-bevy_gizmos = { path = "../bevy_gizmos", optional = true, version = "0.17.0-dev", default-features = false }
-bevy_gltf = { path = "../bevy_gltf", optional = true, version = "0.17.0-dev" }
-bevy_fbx = { path = "../bevy_fbx", optional = true, version = "0.17.0-dev" }
-bevy_feathers = { path = "../bevy_feathers", optional = true, version = "0.17.0-dev" }
-bevy_image = { path = "../bevy_image", optional = true, version = "0.17.0-dev" }
-bevy_shader = { path = "../bevy_shader", optional = true, version = "0.17.0-dev" }
-bevy_mesh = { path = "../bevy_mesh", optional = true, version = "0.17.0-dev" }
-bevy_camera = { path = "../bevy_camera", optional = true, version = "0.17.0-dev" }
-bevy_light = { path = "../bevy_light", optional = true, version = "0.17.0-dev" }
-bevy_input_focus = { path = "../bevy_input_focus", optional = true, version = "0.17.0-dev", default-features = false, features = [
-=======
 bevy_core_pipeline = { path = "../bevy_core_pipeline", optional = true, version = "0.18.0-dev" }
 bevy_post_process = { path = "../bevy_post_process", optional = true, version = "0.18.0-dev" }
 bevy_ui_widgets = { path = "../bevy_ui_widgets", optional = true, version = "0.18.0-dev" }
@@ -500,13 +483,13 @@
 bevy_gizmos = { path = "../bevy_gizmos", optional = true, version = "0.18.0-dev", default-features = false }
 bevy_gltf = { path = "../bevy_gltf", optional = true, version = "0.18.0-dev" }
 bevy_feathers = { path = "../bevy_feathers", optional = true, version = "0.18.0-dev" }
+bevy_fbx = { path = "../bevy_fbx", optional = true, version = "0.18.0-dev" }
 bevy_image = { path = "../bevy_image", optional = true, version = "0.18.0-dev" }
 bevy_shader = { path = "../bevy_shader", optional = true, version = "0.18.0-dev" }
 bevy_mesh = { path = "../bevy_mesh", optional = true, version = "0.18.0-dev" }
 bevy_camera = { path = "../bevy_camera", optional = true, version = "0.18.0-dev" }
 bevy_light = { path = "../bevy_light", optional = true, version = "0.18.0-dev" }
 bevy_input_focus = { path = "../bevy_input_focus", optional = true, version = "0.18.0-dev", default-features = false, features = [
->>>>>>> 3e12f310
   "bevy_reflect",
 ] }
 bevy_pbr = { path = "../bevy_pbr", optional = true, version = "0.18.0-dev" }
