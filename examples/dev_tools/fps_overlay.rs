--- conflicted
+++ resolved
@@ -43,27 +43,6 @@
     commands.spawn(Camera2d);
 
     // Instruction text
-<<<<<<< HEAD
-    commands
-        .spawn((
-            Node::default(),
-            Style {
-                width: Val::Percent(100.0),
-                height: Val::Percent(100.0),
-                align_items: AlignItems::Center,
-                justify_content: JustifyContent::Center,
-                ..default()
-            },
-        ))
-        .with_children(|c| {
-            c.spawn(Text::new(concat!(
-                "Press 1 to toggle the overlay color.\n",
-                "Press 2 to decrease the overlay size.\n",
-                "Press 3 to increase the overlay size.\n",
-                "Press 4 to toggle the overlay visibility."
-            )));
-        });
-=======
 
     commands.spawn((
         Text::new(concat!(
@@ -79,7 +58,6 @@
             ..default()
         },
     ));
->>>>>>> 90b5ed6c
 }
 
 fn customize_config(input: Res<ButtonInput<KeyCode>>, mut overlay: ResMut<FpsOverlayConfig>) {
