--- conflicted
+++ resolved
@@ -126,13 +126,6 @@
     commands.spawn(Camera2d);
 
     commands.spawn((
-<<<<<<< HEAD
-        Node::default(),
-        Style {
-            width: Val::Vw(100.0),
-            height: Val::Vh(100.0),
-            flex_direction: FlexDirection::Column,
-=======
         NodeBundle {
             style: Style {
                 width: Val::Vw(100.0),
@@ -141,7 +134,6 @@
                 padding: UiRect::all(Val::Px(12.)),
                 ..default()
             },
->>>>>>> 90b5ed6c
             ..default()
         },
         LogViewerRoot,
